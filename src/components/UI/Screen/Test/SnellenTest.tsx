--- conflicted
+++ resolved
@@ -679,17 +679,11 @@
     const sendTestResult = async (_result: { score: number; distance: number }) => {
         try {
             const backend_result = {
-<<<<<<< HEAD
                 total_questions: totalQuestions,
                 correct_answers: correctQuestions,
                 mistakes,
                 distance,
                 fontSize
-=======
-                "normal_acuity": 40,
-                "user_acuity": score,
-                "distance": distance
->>>>>>> 270e4480
             };
 
             console.log("📤 Sending result to backend:", backend_result);
